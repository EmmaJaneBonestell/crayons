--- conflicted
+++ resolved
@@ -18,20 +18,12 @@
 
 __all__ = (
     'red', 'green', 'yellow', 'blue',
-<<<<<<< HEAD
     'black', 'magenta', 'cyan', 'white',
     'clean', 'disable', 'enable'
 )
 
-COLORS = __all__[:-3]
-=======
-    'black', 'magenta', 'cyan', 'white', 'normal',
-    'clean', 'disable'
-)
-
 colorama.init()
 COLORS = __all__[:-2]
->>>>>>> b7772888
 
 if 'get_ipython' in dir():
     """
